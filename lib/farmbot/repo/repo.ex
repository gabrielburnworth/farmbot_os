defmodule Farmbot.Repo do
  @moduledoc "Wrapper between two repos."

  use GenServer
  use Farmbot.Logger

  alias Farmbot.Repo.{
    Device,
    FarmEvent,
    Peripheral,
    Point,
    Regimen,
    Sequence,
    Tool
  }

  alias Farmbot.BotState
  alias Farmbot.System.ConfigStorage
  alias ConfigStorage.SyncCmd

  @singular_resources [Device]

  # 45 minutes.
  @timeout 2.7e+6 |> round()

  # fifteen seconds.
  # @timeout 15000

  # 1.5 minutes.
  @call_timeout_ms 90_000

  @doc "Fetch the current repo."
  def current_repo do
    GenServer.call(__MODULE__, :current_repo)
  end

  @doc "Fetch the non current repo."
  def other_repo do
    GenServer.call(__MODULE__, :other_repo)
  end

  @doc "Flip the repos."
  def flip do
    GenServer.call(__MODULE__, :flip, @call_timeout_ms)
  end

  @doc "Register a diff to be stored until a flip."
  def register_sync_cmd(remote_id, kind, body) do
    GenServer.call(__MODULE__, {:register_sync_cmd, remote_id, kind, body})
  end

  @doc false
  def force_hard_sync do
    GenServer.call(__MODULE__, :force_hard_sync)
  end

  @doc false
  def start_link(repos) do
    GenServer.start_link(__MODULE__, repos, name: __MODULE__)
  end

  defmodule State do
    @moduledoc false
    defstruct [
      :repos,
      :needs_hard_sync,
      :timer,
      :sync_pid,
      :from
    ]
  end

  def init([repo_a, repo_b]) do
    # Delete any old sync cmds.
    destroy_all_sync_cmds()

    # If it is the first sync,
    # we set first sync to false, and require a hard sync.
    needs_hard_sync =
      if ConfigStorage.get_config_value(:bool, "settings", "first_sync") do
        ConfigStorage.update_config_value(:bool, "settings", "first_sync", false)
        BotState.set_sync_status(:sync_now)
        true
      else
        if auto_sync?() do
          do_sync_both(repo_a, repo_b)
          # ConfigStorage.update_config_value(:bool, "settings", "first_sync", false)
          BotState.set_sync_status(:synced)
          false
        else
          BotState.set_sync_status(:sync_now)
          true
        end
      end

    # Fetch db order.
    repos =
      case ConfigStorage.get_config_value(:string, "settings", "current_repo") do
        "A" -> [repo_a, repo_b]
        "B" -> [repo_b, repo_a]
      end

    # Copy configs
    [current, _] = repos
    :ok = copy_configs(current)
    {:ok, %State{repos: repos, needs_hard_sync: needs_hard_sync, timer: start_timer(), sync_pid: nil}}
  end

  def terminate(reason, state) do
    if reason not in [:normal, :shutdown] do
      Logger.error 1, "Repo died: #{inspect reason}"
      BotState.set_sync_status(:sync_error)
    end

    if state.from do
      GenServer.reply(state.from, reason)
    end
    Farmbot.FarmEvent.Manager.register_events([])
  end

  def handle_info({:DOWN, _, :process, _, %State{} = new_state}, %State{} = state) do
    Logger.success(1, "Sync complete.")
    if state.from do
      GenServer.reply(state.from, :ok)
    end
    {:noreply, new_state}
  end

  def handle_info({:DOWN, _, :process, _, reason}, state) do
    Logger.error 1, "Sync error: #{inspect reason}"
    if state.from do
      GenServer.reply(state.from, reason)
    end
    BotState.set_sync_status(:sync_now)
    destroy_all_sync_cmds()
    {:noreply, %State{state | sync_pid: nil, from: nil}}
  end

  def handle_info(:timeout, state) do
    BotState.set_sync_status(:sync_now)
    destroy_all_sync_cmds()
    {:noreply, %State{state | timer: start_timer(), needs_hard_sync: true}}
  end

  def handle_call(:force_hard_sync, _, state) do
    maybe_cancel_timer(state.timer)
    BotState.set_sync_status(:sync_now)
    Farmbot.FarmEvent.Manager.register_events([])
    {:reply, :ok, %State{state | timer: nil, needs_hard_sync: true}}
  end

  def handle_call(:current_repo, _, %State{repos: [repo_a, _]} = state) do
    {:reply, repo_a, state}
  end

  def handle_call(:other_repo, _, %State{repos: [_, repo_b]} = state) do
    {:reply, repo_b, state}
  end

  def handle_call(:flip, from, %State{repos: [repo_a, repo_b], needs_hard_sync: true} = state) do
    fun = fn() ->
      maybe_cancel_timer(state.timer)
      destroy_all_sync_cmds()
      BotState.set_sync_status(:syncing)
      do_sync_both(repo_a, repo_b)
      BotState.set_sync_status(:synced)
      :ok = copy_configs(repo_b)
      flip_repos_in_cs()
      exit(%State{state | repos: [repo_b, repo_a], needs_hard_sync: false, timer: start_timer(), sync_pid: nil})
    end
    Logger.busy(1, "Syncing.")
    pid = spawn(fun)
    Process.monitor(pid)
    {:noreply, %State{state | sync_pid: pid, from: from}}
  end

  def handle_call(:flip, from, %State{repos: [repo_a, repo_b]} = state) do
    fun = fn() ->
      maybe_cancel_timer(state.timer)
      BotState.set_sync_status(:syncing)

      # Fetch all sync_cmds and apply them in order they were received.
      ConfigStorage.all(SyncCmd)
      |> Enum.sort(&Timex.before?(&1.inserted_at, &2.inserted_at))
      |> Enum.each(&apply_sync_cmd(repo_a, &1))

      flip_repos_in_cs()
      BotState.set_sync_status(:synced)
      :ok = copy_configs(repo_b)
      destroy_all_sync_cmds()
      exit(%State{state | repos: [repo_b, repo_a], timer: start_timer(), sync_pid: nil})
    end
    Logger.busy(1, "Syncing.")
    pid = spawn(fun)
    Process.monitor(pid)
    {:noreply, %State{state | sync_pid: pid, from: from}}
  end

  def handle_call({:register_sync_cmd, remote_id, kind, body}, _from, state) do
    maybe_cancel_timer(state.timer)
    [_current_repo, other_repo] = state.repos

    case SyncCmd.changeset(struct(SyncCmd, %{remote_id: remote_id, kind: kind, body: body}))
         |> ConfigStorage.insert() do
      {:ok, sync_cmd} ->
        :ok = apply_sync_cmd(other_repo, sync_cmd)

        case auto_sync?() do
          false -> :ok = BotState.set_sync_status(:sync_now)
          true -> :ok = BotState.set_sync_status(:syncing)
        end
        {:reply, :ok, %State{state | timer: start_timer()}}

      {:error, reason} ->
        BotState.set_sync_status(:sync_error)
        Logger.error(1, "Failed to apply sync command: #{inspect(reason)}")
        {:reply, :error, %State{state | needs_hard_sync: true}}
    end
  end

  defp copy_configs(repo) do
    case repo.one(Device) do
      nil ->
        :ok

      %{timezone: tz} ->
        ConfigStorage.update_config_value(:string, "settings", "timezone", tz)
        :ok
    end

    repo.all(Peripheral)
    |> Enum.all?(fn %{mode: mode, pin: pin} ->
         mode = if mode == 0, do: :digital, else: :analog
        #  Logger.busy 3, "Reading peripheral (#{pin} - #{mode})"
         Farmbot.Firmware.read_pin(pin, mode)
       end)

    Farmbot.FarmEvent.Manager.register_events repo.all(Farmbot.Repo.FarmEvent)
    :ok
  end

  defp destroy_all_sync_cmds do
    ConfigStorage.delete_all(SyncCmd)
  end

  defp start_timer do
    if auto_sync?() do
      nil
    else
      # Logger.debug 3, "Starting sync timer."
      Process.send_after(self(), :timeout, @timeout)
    end
  end

  defp maybe_cancel_timer(nil), do: :ok

  defp maybe_cancel_timer(timer) do
    # Logger.debug 3, "Canceling sync timer."
    Process.cancel_timer(timer)
  end

  defp flip_repos_in_cs do
    case ConfigStorage.get_config_value(:string, "settings", "current_repo") do
      "A" ->
        ConfigStorage.update_config_value(:string, "settings", "current_repo", "B")

      "B" ->
        ConfigStorage.update_config_value(:string, "settings", "current_repo", "A")
    end
  end

  defp strip_struct(%{__struct__: _, __meta__: _} = struct) do
    Map.from_struct(struct) |> Map.delete(:__meta__)
  end

  defp strip_struct(already_map), do: already_map

  defp auto_sync? do
    ConfigStorage.get_config_value(:bool, "settings", "auto_sync")
  end

  defp apply_sync_cmd(repo, %SyncCmd{} = sync_cmd) do
    try do
      do_apply_sync_cmd(repo, sync_cmd)
    rescue
      e in Ecto.InvalidChangesetError ->
        BotState.set_sync_status(:sync_error)
        Logger.error(1, "Failed to apply sync_cmd: #{inspect(sync_cmd)} (#{e.action})")
        fix_repo(repo, sync_cmd)
      _ ->
        BotState.set_sync_status(:sync_error)
        Logger.error(1, "Failed to apply sync_cmd: #{inspect(sync_cmd)}")
        fix_repo(repo, sync_cmd)
    end
  end

  defp do_apply_sync_cmd(repo, %SyncCmd{remote_id: id, kind: kind, body: nil} = sync_cmd) do
    mod = Module.concat(["Farmbot", "Repo", kind])
    # an object was deleted.
    if Code.ensure_loaded?(mod) do
      Logger.busy(3, "Applying sync_cmd (#{mod}: delete)")

      case repo.get(mod, id) do
        nil ->
          :ok

        existing ->
          repo.delete!(existing)
          :ok
      end
    else
      Logger.warn(3, "Unknown module: #{mod} #{inspect(sync_cmd)}")
      :ok
    end
  end

  defp do_apply_sync_cmd(repo, %SyncCmd{remote_id: id, kind: kind, body: obj} = sync_cmd) do
    not_struct = strip_struct(obj)
    mod = Module.concat(["Farmbot", "Repo", kind])

    if Code.ensure_loaded?(mod) do
      Logger.busy(3, "Applying sync_cmd (#{mod}): insert_or_update")

      # We need to check if this object exists in the database.
      case repo.get(mod, id) do
        # If it does not, just return the newly created object.
        nil ->
          mod.changeset(struct(mod), not_struct)
          |> repo.insert!
          :ok
        # if there is an existing record, copy the ecto  meta from the old
        # record. This allows `insert_or_update` to work properly.
        existing ->
          mod.changeset(existing, not_struct)
          |> repo.update!
          :ok
      end
    else
      Logger.warn(3, "Unknown module: #{mod} #{inspect(sync_cmd)}")
    end
  end

  defp fix_repo(_repo, %{body: nil}) do
    # The delete already failed. Nothing we can do. This object doesn't exist anymore.
    :ok
  end

  defp fix_repo(repo, %{kind: kind, id: id, body: _body}) do
    # we failed to update with the `body`

    # Fetch a new copy of this object and insert it.
    obj = kind.fetch(id)
    # Build a changeset
    # Apply it.
    case repo.get(kind, id) do
      # If it does not, just return the newly created object.
      nil ->
        obj

      # if there is an existing record, copy the ecto  meta from the old
      # record. This allows `insert_or_update` to work properly.
      existing ->
        %{obj | __meta__: existing.__meta__}
    end
    |> kind.changeset()
    |> repo.insert_or_update!()
  end

  defp do_sync_both(repo_a, repo_b) do
<<<<<<< HEAD
    case do_sync_all_resources(repo_a) do
      :ok ->
        do_sync_all_resources(repo_b)
        Farmbot.Bootstrap.SettingsSync.run()
      err ->
        err
    end
  end

  defp do_sync_all_resources(repo) do
    with :ok <- sync_resource(repo, Device, "/api/device"),
         :ok <- sync_resource(repo, FarmEvent, "/api/farm_events"),
         :ok <- sync_resource(repo, Peripheral, "/api/peripherals"),
         :ok <- sync_resource(repo, Point, "/api/points"),
         :ok <- sync_resource(repo, Regimen, "/api/regimens"),
         :ok <- sync_resource(repo, Sequence, "/api/sequences"),
         :ok <- sync_resource(repo, Tool, "/api/tools") do
=======
    {time, res} = :timer.tc(fn() ->
       with {:ok, cache} <- do_http_requests(),
      :ok <- do_sync_all_resources(repo_a, cache),
      :ok <- do_sync_all_resources(repo_b, cache) do
        :ok
      end
    end)
    Logger.debug 3, "Entire sync took: #{time}µs."
    res
  end

  defp do_http_requests do
    initial_err = {:error, :request_not_started}
    acc = %{
      Device => initial_err,
      FarmEvent => initial_err,
      Peripheral => initial_err,
      Point => initial_err,
      Regimen => initial_err,
      Sequence => initial_err,
      Tool => initial_err
    }

    device_task      = Task.async(__MODULE__, :do_get_resource, [Device, "/api/device"])
    farm_events_task = Task.async(__MODULE__, :do_get_resource, [FarmEvent, "/api/farm_events"])
    peripherals_task = Task.async(__MODULE__, :do_get_resource, [Peripheral, "/api/peripherals"])
    points_task      = Task.async(__MODULE__, :do_get_resource, [Point, "/api/points"])
    regimens_task    = Task.async(__MODULE__, :do_get_resource, [Regimen, "/api/regimens"])
    sequences_task   = Task.async(__MODULE__, :do_get_resource, [Sequence, "/api/sequences"])
    tools_task       = Task.async(__MODULE__, :do_get_resource, [Tool, "/api/tools"])
    res = %{acc |
      Device => Task.await(device_task, 30_000),
      FarmEvent => Task.await(farm_events_task, 30_000),
      Peripheral => Task.await(peripherals_task, 30_000),
      Point => Task.await(points_task, 30_000),
      Regimen => Task.await(regimens_task, 30_000),
      Sequence => Task.await(sequences_task, 30_000),
      Tool => Task.await(tools_task, 30_000),
    }
    {:ok, res}
  end

  def do_get_resource(resource, slug) do
    resource = Module.split(resource) |> List.last()
    Logger.debug(3, "[#{resource}] Downloading: (#{slug})")
    {time, res} = :timer.tc(fn -> Farmbot.HTTP.get(slug) end)
    Logger.debug(3, "[#{resource}] HTTP Request took: #{time}µs")
    res
  end

  defp do_sync_all_resources(repo, cache) do
    with :ok <- sync_resource(repo, Device, cache),
         :ok <- sync_resource(repo, FarmEvent, cache),
         :ok <- sync_resource(repo, Peripheral, cache),
         :ok <- sync_resource(repo, Point, cache),
         :ok <- sync_resource(repo, Regimen, cache),
         :ok <- sync_resource(repo, Sequence, cache),
         :ok <- sync_resource(repo, Tool, cache) do
>>>>>>> 10ba95af
      :ok
    else
      err ->
        Logger.error(1, "sync failed: #{inspect(err)}")
        err
    end
  end

  defp sync_resource(repo, resource, cache) do
    human_readable_resource_name = Module.split(resource) |> List.last()
    Logger.debug(3, "[#{human_readable_resource_name}] Entering into DB.")
    as = if resource in @singular_resources, do: struct(resource), else: [struct(resource)]

    with {:ok, %{status_code: 200, body: body}} <- cache[resource],
         {json_time, {:ok, obj_or_list}} <- :timer.tc(fn -> Poison.decode(body, as: as) end) do
      Logger.debug(3, "[#{human_readable_resource_name}] JSON Decode took: #{json_time}µs")
      {insert_time, res} = :timer.tc(fn -> do_insert_or_update(repo, obj_or_list) end)
      Logger.debug(3, "[#{human_readable_resource_name}] DB Operations took: #{insert_time}µs")
      case res do
        {:ok, _} when resource in @singular_resources -> :ok
        :ok -> :ok
        err -> err
      end
    else
      {:error, reason} ->
        {:error, resource, reason}

      {:error, resource, reason} ->
        {:error, resource, reason}

      {:ok, %{status_code: code, body: body}} ->
        case Poison.decode(body) do
          {:ok, %{"error" => msg}} -> {:error, resource, "HTTP ERROR: #{code} #{msg}"}
          {:error, _} -> {:error, resource, "HTTP ERROR: #{code}"}
          {:error, _, _} -> {:error, resource, "JSON ERROR: #{code}"}
        end
    end
  end

  defp do_insert_or_update(_, []) do
    :ok
  end

  defp do_insert_or_update(repo, [obj | rest]) do
    with {:ok, _} <- do_insert_or_update(repo, obj) do
      do_insert_or_update(repo, rest)
    end
  end

  defp do_insert_or_update(repo, obj) when is_map(obj) do
    res =
      case repo.get(obj.__struct__, obj.id) do
        nil ->
          obj.__struct__.changeset(obj, %{}) |> repo.insert

        existing ->
          obj.__struct__.changeset(existing, Map.from_struct(obj))
          |> repo.update()
      end

    case res do
      {:ok, _} ->
        res

      {:error, reason} ->
        Logger.error(2, "failed to sync #{obj.__struct__}: #{inspect(reason)}")
        {:error, obj.__struct__, reason}
    end
  end

  @doc false
  defmacro __using__(_) do
    quote do
      @moduledoc "Storage for Farmbot Resources."
      use Ecto.Repo,
        otp_app: :farmbot,
        adapter: Application.get_env(:farmbot, __MODULE__)[:adapter]
    end
  end
end

repos = [Farmbot.Repo.A, Farmbot.Repo.B]

for repo <- repos do
  defmodule repo do
    use Farmbot.Repo
  end
end<|MERGE_RESOLUTION|>--- conflicted
+++ resolved
@@ -367,30 +367,11 @@
   end
 
   defp do_sync_both(repo_a, repo_b) do
-<<<<<<< HEAD
-    case do_sync_all_resources(repo_a) do
-      :ok ->
-        do_sync_all_resources(repo_b)
-        Farmbot.Bootstrap.SettingsSync.run()
-      err ->
-        err
-    end
-  end
-
-  defp do_sync_all_resources(repo) do
-    with :ok <- sync_resource(repo, Device, "/api/device"),
-         :ok <- sync_resource(repo, FarmEvent, "/api/farm_events"),
-         :ok <- sync_resource(repo, Peripheral, "/api/peripherals"),
-         :ok <- sync_resource(repo, Point, "/api/points"),
-         :ok <- sync_resource(repo, Regimen, "/api/regimens"),
-         :ok <- sync_resource(repo, Sequence, "/api/sequences"),
-         :ok <- sync_resource(repo, Tool, "/api/tools") do
-=======
     {time, res} = :timer.tc(fn() ->
        with {:ok, cache} <- do_http_requests(),
       :ok <- do_sync_all_resources(repo_a, cache),
       :ok <- do_sync_all_resources(repo_b, cache) do
-        :ok
+        Farmbot.Bootstrap.SettingsSync.run()
       end
     end)
     Logger.debug 3, "Entire sync took: #{time}µs."
@@ -444,7 +425,6 @@
          :ok <- sync_resource(repo, Regimen, cache),
          :ok <- sync_resource(repo, Sequence, cache),
          :ok <- sync_resource(repo, Tool, cache) do
->>>>>>> 10ba95af
       :ok
     else
       err ->
