defmodule Farmbot.BotState do
  use GenStage
  require Logger

<<<<<<< HEAD
  defstruct mcu_params: %{},
            jobs: %{},
            location_data: %{},
            pins: %{},
            configuration: %{},
            informational_settings: %{},
            user_env: %{},
            process_info: %{}
=======
  @version Mix.Project.config()[:version]
  @commit Mix.Project.config()[:commit]
  @target Mix.Project.config()[:target]
  @env Mix.env()

  defstruct [
    mcu_params: %{},
    jobs: %{},
    location_data: %{},
    pins: %{},
    configuration: %{},
    informational_settings: %{
      controller_version: @version,
      commit: @commit,
      target: @target,
      env: @env
    },
    user_env: %{},
    process_info: %{}
  ]
>>>>>>> a7e3b6ba

  def start_link(opts) do
    GenStage.start_link(__MODULE__, [], opts)
  end

  def init([]) do
    {:producer_consumer, struct(__MODULE__), subscribe_to: [Farmbot.Firmware]}
  end

  def handle_events(events, _from, state) do
    state = do_handle(events, state)
    {:noreply, [state], state}
  end

  defp do_handle([], state), do: state

  defp do_handle([{key, diff} | rest], state) do
    state = %{state | key => Map.merge(Map.get(state, key), diff)}
    do_handle(rest, state)
  end
end<|MERGE_RESOLUTION|>--- conflicted
+++ resolved
@@ -1,38 +1,24 @@
 defmodule Farmbot.BotState do
   use GenStage
   require Logger
+  @version Mix.Project.config()[:version]
+  @commit Mix.Project.config()[:commit]
+  @target Mix.Project.config()[:target]
+  @env Mix.env()
 
-<<<<<<< HEAD
   defstruct mcu_params: %{},
             jobs: %{},
             location_data: %{},
             pins: %{},
             configuration: %{},
-            informational_settings: %{},
+            informational_settings: %{
+              controller_version: @version,
+              commit: @commit,
+              target: @target,
+              env: @env
+            },
             user_env: %{},
             process_info: %{}
-=======
-  @version Mix.Project.config()[:version]
-  @commit Mix.Project.config()[:commit]
-  @target Mix.Project.config()[:target]
-  @env Mix.env()
-
-  defstruct [
-    mcu_params: %{},
-    jobs: %{},
-    location_data: %{},
-    pins: %{},
-    configuration: %{},
-    informational_settings: %{
-      controller_version: @version,
-      commit: @commit,
-      target: @target,
-      env: @env
-    },
-    user_env: %{},
-    process_info: %{}
-  ]
->>>>>>> a7e3b6ba
 
   def start_link(opts) do
     GenStage.start_link(__MODULE__, [], opts)
