--- conflicted
+++ resolved
@@ -239,7 +239,6 @@
   end
 
   def handle_fbos_config(_id, payload, state) do
-<<<<<<< HEAD
     if get_config_value(:bool, "settings", "ignore_fbos_config") do
       {:noreply, [], state}
     else
@@ -253,17 +252,6 @@
           push_bot_state(state.chan, state.bot, %{state.state_cache | configuration: updated})
           {:noreply, [], state}
       end
-=======
-    case Poison.decode(payload) do
-      # TODO(Connor) What do I do with deletes?
-      {:ok, %{"body" => nil}} -> {:noreply, [], state}
-      {:ok, %{"body" => config}} ->
-        # Logger.info 1, "Got fbos config from amqp: #{inspect config}"
-        old = state.state_cache.configuration
-        updated = Farmbot.Bootstrap.SettingsSync.apply_fbos_map(old, config)
-        push_bot_state(state.chan, state.bot, %{state.state_cache | configuration: updated})
-        {:noreply, [], state}
->>>>>>> dfb0afbd
     end
   end
 
