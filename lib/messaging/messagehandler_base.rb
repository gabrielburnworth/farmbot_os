--- conflicted
+++ resolved
@@ -24,11 +24,6 @@
   # Handle the message received from skynet
   #
   def handle_message(message)
-<<<<<<< HEAD
-    puts message
-    handled = false
-=======
->>>>>>> d8217f61
 
     if whitelist.include?(message.message_type)
       self.send(message.message_type,message)
