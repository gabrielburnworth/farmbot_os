## HARDWARE INTERFACE
## ******************

# Communicate with the arduino using a serial interface
# All information is exchanged using a variation of g-code
# Parameters are stored in the database

require 'serialport'

class HardwareInterface

  attr_reader :axis_x_pos, :axis_x_pos_conv, :axis_x_end_stop_a, :axis_x_end_stop_b
  attr_reader :axis_y_pos, :axis_y_pos_conv, :axis_y_end_stop_a, :axis_y_end_stop_b
  attr_reader :axis_z_pos, :axis_z_pos_conv, :axis_z_end_stop_a, :axis_z_end_stop_b
  attr_reader :device_version
  attr_reader :param_version_db, :param_version_ar, :params_in_sync

  # initialize the interface
  #
  def initialize

    @status_debug_msg = $status_debug_msg
    #@status_debug_msg = false
    #@status_debug_msg = true

    # init database and parameters
    @bot_dbaccess = $bot_dbaccess
    @params = Array.new
    load_param_names()
    load_config_from_database()

    # connect to arduino
    connect_board()

    @bot_dbaccess = $bot_dbaccess

    @axis_x_pos            = 0
    @axis_y_pos            = 0
    @axis_z_pos            = 0

    @axis_x_pos_conv       = 0
    @axis_y_pos_conv       = 0
    @axis_z_pos_conv       = 0

    @axis_x_steps_per_unit = 0
    @axis_y_steps_per_unit = 0
    @axis_z_steps_per_unit = 0

    load_param_values_non_arduino()

    @device_version        = 'unknown'
    @param_version_db      = 0
    @param_version_ar      = 0
    @params_in_sync        = false

    @external_info         = ""

  end

  ## INTERFACE FUNCTIONS
  ## *******************


  # set standard pin value
  #
  def pin_std_set_value(pin, value, mode)
    execute_command("F41 P#{pin} V#{value} M#{mode}", false, @status_debug_msg)
    #execute_command("F41 P#{pin} V#{value}", false, true)
  end

  # read standard pin
  #
<<<<<<< HEAD
  def pin_std_read_value(pin, mode)
    execute_command("F42 P#{pin} M#{mode}", false, @status_debug_msg)
=======
  def pin_std_read_value(pin, external_info)
    @external_info = external_info
#    execute_command("F42 P#{pin}", false, @status_debug_msg)
    execute_command("F42 P#{pin}", true, true)
    @external_info = ''
>>>>>>> b4834bd3
  end

  # set standard pin mode
  #
  def pin_std_set_mode(pin, mode)
    execute_command("F43 P#{pin} M#{mode}", false, @status_debug_msg)
  end

  # set pulse on standard pin
  #
  def pin_std_pulse(pin, value1, value2, time, mode)
    execute_command("F44 P#{pin} V#{value1} W#{value2} T#{time} M#{mode}", false, @status_debug_msg)    
  end

  # check to see of parameters in arduino are up to date
  #
  def check_parameters

    # read the parameter version in the database and in the device 
    read_parameter_from_device(0)
    @params.each do |p|
      if p['id'] == 0
        @param_version_ar = p['value_ar']
      end
    end

    @param_version_db = @bot_dbaccess.read_parameter_with_default('PARAM_VERSION', 0)

    # if the parameters in the device is different from the database parameter version
    # read and compare each parameter and write to device is different
    if @param_version_db != @param_version_ar
      load_param_values_non_arduino()
      differences_found_total = false
      @params.each do |p|
        if p['id'] > 0
          difference = check_and_write_parameter(p)
          if difference then
            @params_in_sync = false
            differences_found_total = true
          end
        end
      end
      if !differences_found_total
        @params_in_sync = true
        write_parameter_to_device(0, @param_version_db)
      else
        @params_in_sync = false
      end
    end
  end

  # synchronise a parameter value
  #
  def check_and_write_parameter(param)

     # read value from device and database
     read_parameter_from_device(param['id'])
     param['value_db'] = @bot_dbaccess.read_parameter_with_default(param['name'], 0)

     differences_found = false

     # if the parameter value between device and database is different, write value to device
     if param['value_db'] != param ['value_ar']
       differences_found = true
       write_parameter_to_device(param['id'],param['value_db'])
     end

    return differences_found

  end

  # read end stop status from the device
  #
  def read_end_stops()
    execute_command('F81', false, @status_debug_msg)
  end

  # read current coordinates from the device
  #
  def read_postition()
    execute_command('F82', false, @status_debug_msg)
  end
  # read current software version
  #
  def read_device_version()
    execute_command('F83', false, @status_debug_msg)
  end

  # move all axis home
  #
  def move_home_all
    execute_command('G28', true, false)
  end

  # move the bot to the home position
  #
  def move_home_x
    execute_command('F11', true, false)
  end

  # move the bot to the home position
  #
  def move_home_y
    execute_command('F12', true, false)
  end

  # move the bot to the home position
  #
  def move_home_z
    execute_command('F13', true, false)
  end

  # calibrate x axis
  #
  def calibrate_x
    execute_command('F14', true, false)
  end

  # calibrate y axis
  #
  def calibrate_y
    execute_command('F15', true, false)
  end

  # calibrate z axis
  #
  def calibrate_z
    execute_command('F16', true, false)
  end

  # move the bot to the give coordinates
  #
  def move_absolute( coord_x, coord_y, coord_z)

    # calculate the number of steps for the motors to do

    steps_x = coord_x * @axis_x_steps_per_unit
    steps_y = coord_y * @axis_y_steps_per_unit
    steps_z = coord_z * @axis_z_steps_per_unit

    @axis_x_pos = steps_x
    @axis_y_pos = steps_y
    @axis_z_pos = steps_z

    move_to_coord(steps_x, steps_y, steps_z )

  end

  # move the bot a number of units starting from the current position
  #
  def move_relative( amount_x, amount_y, amount_z)

    # calculate the number of steps for the motors to do

    steps_x = amount_x * @axis_x_steps_per_unit + @axis_x_pos
    steps_y = amount_y * @axis_y_steps_per_unit + @axis_y_pos
    steps_z = amount_z * @axis_z_steps_per_unit + @axis_z_pos

    @axis_x_pos = steps_x
    @axis_y_pos = steps_y
    @axis_z_pos = steps_z

    move_to_coord( steps_x, steps_y, steps_z )

  end

  # drive the motors so the bot is moved a number of steps
  #
  def move_steps(steps_x, steps_y, steps_z)
    execute_command("G00 X#{steps_x} Y#{steps_y} Z#{steps_z}")
  end

  # drive the motors so the bot is moved to a set location
  #
  def move_to_coord(steps_x, steps_y, steps_z)
    execute_command("G00 X#{steps_x} Y#{steps_y} Z#{steps_z}", true, false)
  end

  # dose an amount of water (in ml)
  #
  def dose_water(amount)
    write_serial("F01 Q#{amount}")
  end

  # read a parameter from arduino
  #
  def read_parameter_from_device(id)
    execute_command("F21 P#{id}", false, false)
  end

  # write a parameter value to arduino
  #
  def write_parameter_to_device(id, value)
    execute_command("F22 P#{id} V#{value}", false, false)
  end

  ## DATABASE AND SETTINGS HANDLING
  ## ******************************

  # load non-arduino parameters
  #
  def load_param_values_non_arduino

    p = get_param_by_name('MOVEMENT_STEPS_PER_UNIT_X')
    @axis_x_steps_per_unit = p['value_db']

    p = get_param_by_name('MOVEMENT_STEPS_PER_UNIT_Y')
    @axis_y_steps_per_unit = p['value_db']

    p = get_param_by_name('MOVEMENT_STEPS_PER_UNIT_Z')
    @axis_z_steps_per_unit = p['value_db']

  end

  # load the settings for the hardware
  # these are the timeouts and distance settings mainly
  #
  def load_config_from_database
    @params.each do |p|
       p['value_db'] = @bot_dbaccess.read_parameter_with_default(p['name'], p['default'])
    end
  end

  # load the id's of the arduino parameters
  #
  def load_param_names
    param_name_add('PARAM_VERSION'                ,  0,    0)
    param_name_add('MOVEMENT_TIMEOUT_X'           , 11,   15)
    param_name_add('MOVEMENT_TIMEOUT_Y'           , 12,   15)
    param_name_add('MOVEMENT_TIMEOUT_Z'           , 13,   15)
    param_name_add('MOVEMENT_INVERT_ENDPOINTS_X'  , 21,    0)
    param_name_add('MOVEMENT_INVERT_ENDPOINTS_Y'  , 22,    0)
    param_name_add('MOVEMENT_INVERT_ENDPOINTS_Z'  , 23,    0)
    param_name_add('MOVEMENT_INVERT_MOTOR_X'      , 31,    0)
    param_name_add('MOVEMENT_INVERT_MOTOR_Y'      , 32,    0)
    param_name_add('MOVEMENT_INVERT_MOTOR_Z'      , 33,    0)
    param_name_add('MOVEMENT_STEPS_ACC_DEC_X'     , 41,  100)
    param_name_add('MOVEMENT_STEPS_ACC_DEC_Y'     , 42,  100)
    param_name_add('MOVEMENT_STEPS_ACC_DEC_Z'     , 43,  100)
    param_name_add('MOVEMENT_HOME_UP_X'           , 51,    0)
    param_name_add('MOVEMENT_HOME_UP_Y'           , 52,    0)
    param_name_add('MOVEMENT_HOME_UP_Z'           , 53,    0)
    param_name_add('MOVEMENT_MIN_SPD_X'           , 61,  200)
    param_name_add('MOVEMENT_MIN_SPD_Y'           , 62,  200)
    param_name_add('MOVEMENT_MIN_SPD_Z'           , 63,  200)
    param_name_add('MOVEMENT_MAX_SPD_X'           , 71, 1000)
    param_name_add('MOVEMENT_MAX_SPD_Y'           , 72, 1000)
    param_name_add('MOVEMENT_MAX_SPD_Z'           , 73, 1000)
    param_name_add('MOVEMENT_LENGTH_X'            ,801, 1000)
    param_name_add('MOVEMENT_LENGTH_Y'            ,802, 1000)
    param_name_add('MOVEMENT_LENGTH_Z'            ,803, 1000)
    param_name_add('MOVEMENT_STEPS_PER_UNIT_X'    ,901,    5)
    param_name_add('MOVEMENT_STEPS_PER_UNIT_Y'    ,902,    5)
    param_name_add('MOVEMENT_STEPS_PER_UNIT_Z'    ,903,    5)

  end

  # add a parameter to the param list
  #
  def param_name_add(name, id, default)
    param = Hash.new
    param['name']     = name
    param['id']       = id
    param['value_db'] = 0
    param['value_ar'] = 0
    param['default']  = default
    @params << param
  end

  # get the parameter object by name
  #
  def get_param_by_name(name) 
    param = nil
    @params.each do |p|
      if p['name'] == name
        param = p
      end
    end
    return param
  end

  # get the parameter object by id
  #
  def get_param_by_id(id)
    param = nil
    @params.each do |p|
      if p['id'] == id
        param = p
      end
    end
    return param
  end

  # get parameter object by name or id
  #
  def get_param(name_or_id, by_name_or_id)
    param = nil
    @params.each do |p|
      if (by_name_or_id == :by_id   and p['id']   == name_or_id)
        param = p
      end
      if (by_name_or_id == :by_name and p['name'] == name_or_id)
        param = p
      end
    end
    return param
  end

  # read parameter value from memory
  #
  def get_param_value_by_id(name_or_id, by_name_or_id, from_device_or_db, default_value)
    value = default_value
    
    param = get_param(id, by_name_or_id)
    if param != nil and from_device_or_db == :from_device
      value =  param['value_ar']
    end
    if param != nil and from_device_or_db == :from_db
      value =  param['value_db']
    end

  end

  #def get_param_value_by_name(name)
  #end

  # save parameter value to the database
  #
  def save_param_value(name_or_id, by_name_or_id, from_device_or_db, value)

    param = get_param(name_or_id, by_name_or_id)

    if param != nil and from_device_or_db == :from_device
      param['value_ar'] = value
    end
    if param != nil and from_device_or_db == :from_db
      param['value_db'] = value
    end

    @bot_dbaccess.write_parameter(param['name'],value)
  end

  # save a pin measurement
  #
  def save_pin_value(pin_id, pin_val)
    @bot_dbaccess.write_measuements(pin_val, @external_info)
  end

  ## ARDUINO HANLDING
  ## ****************

  # connect to the serial port and start communicating with the arduino/firmata protocol
  #
  def connect_board

    parameters = 
    {
      "baud"         => 115200,
      "data_bits"    => 8,
      "stop_bits"    => 1,
      "parity"       => SerialPort::NONE,	
      "flow_control" => SerialPort::SOFT
    }

    comm_port = '/dev/ttyACM0'
    @serial_port = SerialPort.new(comm_port, parameters)

  end

  # write a command to the robot
  #
  def execute_command( text , log, onscreen)

    begin

      puts "WR: #{text}" if onscreen
      @bot_dbaccess.write_to_log(1, "WR: #{text}") if log
      @serial_port.read_timeout = 2
      #@serial_port.write_timeout = 2
      @serial_port.write( "#{text} \n" )    

      done     = 0
      r        = ''
      received = ''
      start    = Time.now
      timeout  = 5

      while(Time.now - start < timeout and done == 0)
        i = @serial_port.read(1)
        if i != nil
          i.each_char do |c|
            if c == "\r" or c == "\n"
              if r.length >= 3
                puts "RD: #{r}" if onscreen
                @bot_dbaccess.write_to_log(1,"RD: #{r}") if log
                c = r[0..2].upcase
                t = r[3..-1].to_s.upcase.strip
                case c
                  when 'R01'
                    timeout = 90
                  when 'R02'
                    done = 1
                  when 'R03'
                    done = 1
                  when 'R04'
                    start = Time.now
                    timeout = 90
                  else
                    process_value(c,t)
                end
                r = ''
              end
            else
              r = r + c
            end
          end
        else
         sleep 0.001
        end
      end

      if done == 1
        puts 'ST: done' if onscreen
        @bot_dbaccess.write_to_log(1, 'ST: done') if log
      else
        puts 'ST: timeout'
        @bot_dbaccess.write_to_log(1, 'ST: timeout')

        sleep 5
      end

    rescue Exception => e
        puts("ST: serial error\n#{e.message}\n#{e.backtrace.inspect}")
        @bot_dbaccess.write_to_log(1,"ST: serial error\n#{e.message}\n#{e.backtrace.inspect}")

        @serial_port.rts = 1
        connect_board

        sleep 5
    end

  end

  # process values received from arduino
  #
  def process_value(code,text)
    case code     
    when 'R21'
      ard_par_id  = -1
      ard_par_val = 0

      text.split(' ').each do |param|

        par_code  = param[0..0].to_s
        par_value = param[1..-1].to_i

        case par_code
        when 'P'
          ard_par_id  = par_value
        when 'V'
          ard_par_val = par_value
        end
      end

      if ard_par_id >= 0
        param = get_param_by_id(ard_par_id)
        if param != nil
          param['value_ar'] = ard_par_val
        end
      end

    when 'R23'
      ard_par_id  = -1
      ard_par_val = 0

      text.split(' ').each do |param|

        par_code  = param[0..0].to_s
        par_value = param[1..-1].to_i

        case par_code
        when 'P'
          ard_par_id  = par_value
        when 'V'
          ard_par_val = par_value
        end
      end

      if ard_par_id >= 0
        param = get_param_by_id(ard_par_id)
        if param != nil
          save_param_value(ard_par_id, :by_id, :from_db, ard_par_val)
        end
      end

    when 'R41'
      pin_id  = -1
      pin_val = 0

      text.split(' ').each do |param|

        par_code  = param[0..0].to_s
        par_value = param[1..-1].to_i

        case par_code
        when 'P'
          pin_id  = par_value
        when 'V'
          pin_val = par_value
        end
      end

      if pin_id >= 0
        save_pin_value(pin_id, pin_val)
      end

    when 'R81'
      text.split(' ').each do |param|

        par_code  = param[0..1].to_s
        par_value = param[2..-1].to_s
        end_stop_active = (par_value == "1")

        case par_code
        when 'XA'
          @axis_x_end_stop_a = end_stop_active              
        when 'XB'
          @axis_x_end_stop_b = end_stop_active              
        when 'YA'
          @axis_y_end_stop_a = end_stop_active              
        when 'YB'
          @axis_y_end_stop_b = end_stop_active              
        when 'ZA'
          @axis_z_end_stop_a = end_stop_active              
        when 'ZB'
          @axis_z_end_stop_b = end_stop_active              
        end      
      end
    when 'R82'      
      text.split(' ').each do |param|

        par_code  = param[0..0].to_s
        par_value = param[1..-1].to_i

        case par_code
        when 'X'
          @axis_x_pos      = par_value
          @axis_x_pos_conv = par_value / @axis_x_steps_per_unit
        when 'Y'
          @axis_y_pos       = par_value
          @axis_y_pos_conv = par_value / @axis_y_steps_per_unit
        when 'Z'
          @axis_z_pos      = par_value
          @axis_z_pos_conv = par_value / @axis_z_steps_per_unit
        end      
      end
    when 'R83'
      @device_version = text
    when 'R99'
      puts ">#{text}<"
    end
  end

end<|MERGE_RESOLUTION|>--- conflicted
+++ resolved
@@ -70,16 +70,10 @@
 
   # read standard pin
   #
-<<<<<<< HEAD
-  def pin_std_read_value(pin, mode)
+  def pin_std_read_value(pin, mode, external_info)
+    @external_info = external_info
     execute_command("F42 P#{pin} M#{mode}", false, @status_debug_msg)
-=======
-  def pin_std_read_value(pin, external_info)
-    @external_info = external_info
-#    execute_command("F42 P#{pin}", false, @status_debug_msg)
-    execute_command("F42 P#{pin}", true, true)
     @external_info = ''
->>>>>>> b4834bd3
   end
 
   # set standard pin mode
