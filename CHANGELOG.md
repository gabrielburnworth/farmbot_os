--- conflicted
+++ resolved
@@ -1,4 +1,3 @@
-<<<<<<< HEAD
 # 6.3.0
 * Refactor system update system.
 * Write tests for new system.
@@ -7,10 +6,9 @@
 * Firmware settings are now synced with Farmbot API.
 * Add third Firmware board.
 * Fix bug causing false positives on sync failure.
-=======
+
 # 6.2.1
 * Fix Bug breaking diy builders with Arduinos showing up other than `/dev/ttyACM0`.
->>>>>>> 2965a9b2
 
 # 6.2.0
 * Farmbot Settings are now synced with Farmbot API.
