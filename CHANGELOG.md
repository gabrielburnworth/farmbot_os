# 2.1.9
* changed folder structure around
* moved farmbot_auth and farmbot_configurator back into an umbrella application
* begin migration to CeleryScript for all the things
* Multi Platform support
* `Configurator` looks great. thanks @MrChristofferson && @RickCarlino
* Code base was converted to CeleryScript, so it is much more stable
* bot configuration is now based on a single (json) that is shared across platforms/targets

# 2.1.10
* a few minor bug fixes to the previous release.

# 3.0.0
* Makefile

# 3.0.1
* implement bot state migrations
* logger fixes.

# 3.0.2
* Farmware initial concepts.

# 3.0.3
* Farmware fixes

# 3.0.4
* Logger bug fixes

# 3.0.5
* Configurator got a facelift + a few extra features.

# 3.0.6
* Syncing is now a multiple request action and is now much faster and safer.
* change folder structure
* begin adding redis support.

# 3.0.8
* Rewrite Serial handler and bundle FW into the OS.

# 3.1.0
* Fix a bug with unwanted Logs going to the frontend/backend.

# 3.1.1
* Bundle a new FW fixing z axis and gravity.

# 3.1.2
* Fix bug caused by Github changing their release api.

# 3.1.3
* Fix peripheral bug.

# 3.1.4
* Bundle new FW
* Add Rollbar client

# 3.1.5
* Clean up a ton of log messages causing RollBar problems.
* Finally rewrite the firmware uploader.
* Bump Firmware Version.
* Misc bug fixes.

# 3.1.6
* Bundle new FW (01.13)
* Increase WiFi Stability
* Refresh auth token more frequently
* Clean up noisy log messages

# 4.0.0
* bundle new Arduino Firmware
* overhaul HTTP adapter
* start fixing cross cutting concerns within the application

# 4.0.1
* fix bug in E-Stop

# 5.0.0
* add a progress bar to http client for downloads.
* Bundle new Arduino Firmware.
* Rewrite Farmware Handler again, to use HTTP/REST this time instead of STDIN/STDOUT.
* Add location_data to bot state. This includes encoder position.
* Add `jobs` field to bot state.

# 5.0.1
* Fix not being able to move to a point in some cases.
* Fix a sub sequence never returning.
* add `busy` flag to the bot's state.

# 5.0.2
* Fix a bug causing `busy` to be set erroneously.
* add note to configurator for osx users.

# 5.0.3
* Add selector for firmware hardware to Configurator.
* Fix an OS update bug.
* Fix an image upload bug.
* Fix a farmware download bug.

# 5.0.4
* Fix lag when communicating over MQTT
* Don't retain last will log message.
* Update node packages.

# 5.0.5
* Fix token refreshing.

# 5.0.6
* Fix images double uploading.
* Allow reinstallation of first party farmware.

# 5.0.8
* Update underlying Linux System deps.
<<<<<<< HEAD
* Preperation for 6.x releases.
=======
* Preparation for 6.x releases.

# 5.0.9
* Add missing redis-py package for Farmware.
>>>>>>> e13f43b9
<|MERGE_RESOLUTION|>--- conflicted
+++ resolved
@@ -109,11 +109,7 @@
 
 # 5.0.8
 * Update underlying Linux System deps.
-<<<<<<< HEAD
-* Preperation for 6.x releases.
-=======
 * Preparation for 6.x releases.
 
 # 5.0.9
-* Add missing redis-py package for Farmware.
->>>>>>> e13f43b9
+* Add missing redis-py package for Farmware.