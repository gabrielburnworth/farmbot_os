--- conflicted
+++ resolved
@@ -14,12 +14,6 @@
 
 # just a little menu for testing
 
-<<<<<<< HEAD
-puts 'connecting to database'
-
-$bot_dbaccess = DbAccess.new('development')
-=======
->>>>>>> 38173638
 
 $move_size      = 10
 $command_delay  = 0
