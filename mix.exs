--- conflicted
+++ resolved
@@ -164,11 +164,7 @@
   end
 
   defp system("rpi3"),
-<<<<<<< HEAD
-    do: [{:nerves_system_farmbot_rpi3, "0.18.1-farmbot", runtime: false}]
-=======
     do: [{:nerves_system_farmbot_rpi3, "0.19.0-farmbot", runtime: false}]
->>>>>>> 34ba1797
 
   defp system("rpi0"),
     do: [{:nerves_system_farmbot_rpi0, "0.20.0-farmbot", runtime: false}]
