use Mix.Config

unless File.exists?("config/host/auth_secret.exs") do
  Mix.raise(
    "You need to configure your dev environment. See `config/host/auth_secret.exs` for an example.\r\n"
  )
end

import_config("auth_secret.exs")

config :farmbot, data_path: "tmp/"

# Configure your our system.
# Default implementation needs no special stuff.
config :farmbot, :init, [
  Farmbot.Host.Bootstrap.Configurator
]

# Transports.
config :farmbot, :transport, [
  Farmbot.BotState.Transport.GenMQTT
]

# Configure Farmbot Behaviours.
# Default Authorization behaviour.
# SystemTasks for host mode.
config :farmbot, :behaviour,
  authorization: Farmbot.Bootstrap.Authorization,
  system_tasks: Farmbot.Host.SystemTasks

<<<<<<< HEAD
# firmware_handler: Farmbot.Firmware.UartHandler
=======
  firmware_handler: Farmbot.Firmware.UartHandler
]
>>>>>>> a7e3b6ba

config :farmbot, :uart_handler, tty: "/dev/ttyACM0"<|MERGE_RESOLUTION|>--- conflicted
+++ resolved
@@ -26,13 +26,7 @@
 # SystemTasks for host mode.
 config :farmbot, :behaviour,
   authorization: Farmbot.Bootstrap.Authorization,
-  system_tasks: Farmbot.Host.SystemTasks
-
-<<<<<<< HEAD
-# firmware_handler: Farmbot.Firmware.UartHandler
-=======
+  system_tasks: Farmbot.Host.SystemTasks,
   firmware_handler: Farmbot.Firmware.UartHandler
-]
->>>>>>> a7e3b6ba
 
 config :farmbot, :uart_handler, tty: "/dev/ttyACM0"